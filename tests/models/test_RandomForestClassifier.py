import numpy as np
from unittest import TestCase

from scipy.sparse import issparse
from sklearn.utils.validation import check_is_fitted
from sklearn.exceptions import NotFittedError

<<<<<<< HEAD
from diffprivlib.models.forest import RandomForestClassifier
from diffprivlib.utils import PrivacyLeakWarning, BudgetError, DiffprivlibCompatibilityWarning
=======
from diffprivlib.models.forest import RandomForestClassifier, DecisionTreeClassifier
from diffprivlib.utils import PrivacyLeakWarning, global_seed, BudgetError, DiffprivlibCompatibilityWarning
>>>>>>> e588f3b1

X = [[-2, -1], [-1, -1], [-1, -2], [1, 1], [1, 2], [2, 1]] * 3
y = [-1, -1, -1, 1, 1, 1] * 3
T = [[-1, -1], [2, 2], [3, 2]]
true_result = [-1, 1, 1]


class TestRandomForestClassifier(TestCase):
<<<<<<< HEAD
=======
    def setUp(self):
        global_seed(2718281828)

>>>>>>> e588f3b1
    def test_not_none(self):
        self.assertIsNotNone(RandomForestClassifier)

    def test_bad_params(self):
        X = [[1]]
        y = [0]

        with self.assertRaises((ValueError, TypeError)):  # Should be TypeError
            RandomForestClassifier(n_estimators="10", bounds=(0, 1), classes=[0, 1]).fit(X, y)

        with self.assertWarns(DiffprivlibCompatibilityWarning):
            RandomForestClassifier(n_estimators=1, bounds=(0, 1), classes=[0, 1]).fit(X, y, sample_weight=1)

    def test_bad_data(self):
        with self.assertRaises(ValueError):
            RandomForestClassifier(bounds=([0], [1])).fit([[1]], None)

        with self.assertRaises(ValueError):
            RandomForestClassifier(bounds=([0], [1])).fit([[1], [2]], [1])

        with self.assertRaises(ValueError):
            RandomForestClassifier(bounds=([0], [1])).fit([[1], [2]], [[1, 2], [2, 4]])

        # with self.assertRaises(ValueError):
        #     RandomForestClassifier(bounds=([0], [1])).fit([[1, 2], [3, 4]], [1, 0])

    def test_multi_output(self):
        X = np.array([[12, 3, 14], [12, 3, 4], [12, 3, 4], [2, 13, 4], [2, 13, 14], [2, 3, 14], [3, 5, 15]] * 3)
        y = np.array([1, 1, 1, 0, 0, 0, 1] * 3)

        clf = RandomForestClassifier()
        with self.assertRaises(ValueError):
            clf.fit(X, [y, y])

    def test_simple_prob(self):
        X = np.array([[12, 3, 14], [12, 3, 4], [12, 3, 4], [2, 13, 4], [2, 13, 14], [2, 3, 14], [3, 5, 15]] * 3)
        y = np.array([1, 1, 1, 0, 0, 0, 1] * 3)
<<<<<<< HEAD
        model = RandomForestClassifier(epsilon=5, n_estimators=5, random_state=0, cat_feature_threshold=2)
=======
        model = RandomForestClassifier(epsilon=5, n_estimators=5, max_depth=3)
>>>>>>> e588f3b1

        with self.assertRaises(NotFittedError):
            check_is_fitted(model)

        # when `feature_domains` is not provided, we should get a privacy leakage warning
        with self.assertWarns(PrivacyLeakWarning):
            model.fit(X, y)
        check_is_fitted(model)

        # Test parameters and attributes
        self.assertEqual(model.n_features_in_, 3)
        self.assertEqual(model.n_classes_, 2)
        self.assertEqual(set(model.classes_), set([0, 1]))
        self.assertEqual(model.max_depth, 3)
        self.assertTrue(model.estimators_)
        self.assertEqual(len(model.estimators_), 5)
<<<<<<< HEAD
        self.assertIsNone(model.feature_domains)
        self.assertEqual(model.feature_domains_, {'0': [2.0, 12.0], '1': [3.0, 13.0], '2': [4.0, 15.0]})

        # Test prediction
        self.assertTrue(model.predict(np.array([[12, 3, 14]])))

    def test_with_feature_domains_prob(self):
        X = np.array([[12, 3, 14], [12, 3, 4], [12, 3, 4], [2, 13, 4], [2, 13, 14], [2, 3, 14], [3, 5, 15]] * 3)
        y = np.array([1, 1, 1, 0, 0, 0, 1] * 3)
        model = RandomForestClassifier(epsilon=5, n_estimators=5, random_state=0, cat_feature_threshold=2,
                                       feature_domains={'0': [2.0, 12.0], '1': [3.0, 13.0], '2': [4.0, 15.0]})

=======
        self.assertTrue(model.predict(np.array([[12, 3, 14]])))
        self.assertTrue(np.all(model.bounds[0] == [2, 3, 4]))
        self.assertTrue(np.all(model.bounds[1] == [12, 13, 15]))

    def test_with_bounds(self):
        X = np.array([[12, 3, 14], [12, 3, 4], [12, 3, 4], [2, 13, 4], [2, 13, 14], [2, 3, 14], [3, 5, 15]] * 3)
        y = np.array([1, 1, 1, 0, 0, 0, 1] * 3)
        model = RandomForestClassifier(epsilon=5, n_estimators=5, bounds=([2, 3, 4], [12, 13, 15]), classes=[0, 1],
                                       max_depth=3)
>>>>>>> e588f3b1
        with self.assertRaises(NotFittedError):
            check_is_fitted(model)

        model.fit(X, y)

        check_is_fitted(model)

        # Test parameters and attributes
        self.assertEqual(model.n_features_in_, 3)
        self.assertEqual(model.n_classes_, 2)
        self.assertEqual(set(model.classes_), set([0, 1]))
        self.assertEqual(model.max_depth, 3)
        self.assertTrue(model.estimators_)
        self.assertEqual(len(model.estimators_), 5)
<<<<<<< HEAD
        self.assertEqual(model.feature_domains_, {'0': [2.0, 12.0], '1': [3.0, 13.0], '2': [4.0, 15.0]})

        # Test prediction
        self.assertTrue(model.predict(np.array([[12, 3, 14]])))

    def test_with_not_enough_feature_domains(self):
        X = np.array([[12, 3, 14], [12, 3, 4], [12, 3, 4], [2, 13, 4], [2, 13, 14], [2, 3, 14], [3, 5, 15]])
        y = np.array([1, 1, 1, 0, 0, 0, 1])
        model = RandomForestClassifier(epsilon=2, n_estimators=5, feature_domains={'0': [2.0, 12.0], '1': [3.0, 13.0]})

=======
        self.assertTrue(model.predict(np.array([[12, 3, 14]])))
        self.assertTrue(np.all(model.bounds[0] == [2, 3, 4]))
        self.assertTrue(np.all(model.bounds[1] == [12, 13, 15]))

    def test_non_binary_classes(self):
        X = np.array([[12, 3, 14], [12, 3, 4], [12, 3, 4], [2, 13, 4], [2, 13, 14], [2, 3, 14], [3, 5, 15]] * 3)
        y = np.array([1, 1, 1, 0, 0, 0, 1] * 3) + 2
        model = RandomForestClassifier(epsilon=5, n_estimators=5, bounds=([2, 3, 4], [12, 13, 15]), classes=[2, 3],
                                       max_depth=3)
        with self.assertRaises(NotFittedError):
            check_is_fitted(model)

        model.fit(X, y)

        self.assertIn(model.predict(np.array([[12, 3, 14]])), (2, 3))
        self.assertIn(model.predict(np.array([[2, 13, 4]])), (2, 3))
        self.assertIn(model.predict(np.array([[3, 5, 15]])), (2, 3))

    def test_with_not_enough_bounds(self):
        X = np.array([[12, 3, 14], [12, 3, 4], [12, 3, 4], [2, 13, 4], [2, 13, 14], [2, 3, 14], [3, 5, 15]])
        y = np.array([1, 1, 1, 0, 0, 0, 1])
        model = RandomForestClassifier(epsilon=2, n_estimators=5, bounds=([2, 3], [12, 13]))
>>>>>>> e588f3b1
        with self.assertRaises(NotFittedError):
            check_is_fitted(model)

        with self.assertRaises(ValueError):
            model.fit(X, y)

<<<<<<< HEAD
    def test_random_state(self):
        X = np.array([[12, 3, 14], [12, 3, 4], [12, 3, 4], [2, 13, 4], [2, 13, 14], [2, 3, 14], [3, 5, 15]] * 3)
        y = np.array([1, 1, 1, 0, 0, 0, 1] * 3)
        feature_domains = {'0': [2.0, 12.0], '1': [3.0, 13.0], '2': [4.0, 15.0]}
        model0 = RandomForestClassifier(epsilon=5, n_estimators=21, random_state=0, cat_feature_threshold=2,
                                        feature_domains=feature_domains)
        model1 = RandomForestClassifier(epsilon=5, n_estimators=21, random_state=1, cat_feature_threshold=2,
                                        feature_domains=feature_domains)
        model0.fit(X, y)
        model1.fit(X, y)

        self.assertFalse(np.isclose(model0.predict_proba(np.array([[12, 3, 14]])),
                                    model1.predict_proba(np.array([[12, 3, 14]]))).any(),
                         (model0.predict_proba(np.array([[12, 3, 14]])), model1.predict_proba(np.array([[12, 3, 14]]))))

        model1 = RandomForestClassifier(epsilon=5, n_estimators=21, random_state=0, cat_feature_threshold=2,
                                        feature_domains=feature_domains)
        model1.fit(X, y)
        self.assertTrue(np.isclose(model0.predict_proba(np.array([[12, 3, 14]])),
                                    model1.predict_proba(np.array([[12, 3, 14]]))).any(),
                         (model0.predict_proba(np.array([[12, 3, 14]])), model1.predict_proba(np.array([[12, 3, 14]]))))
=======
    def test_sklearn_methods(self):
        depth = 3
        n_estimators = 4
        clf = RandomForestClassifier(n_estimators, epsilon=5, bounds=(-2, 2), classes=np.array((-1, 1)),
                                     max_depth=depth)
        clf.fit(X, y)

        self.assertEqual(clf.n_features_in_, 2)

        self.assertIsInstance(clf.apply(T), np.ndarray)
        self.assertEqual(clf.apply(T).shape, (len(T), n_estimators))

        for estimator in clf:
            self.assertIsInstance(estimator, DecisionTreeClassifier)

        self.assertEqual(len(clf), n_estimators)
        self.assertIsInstance([e for e in clf], list)

        self.assertIsInstance(clf.score(T, true_result), float)
        self.assertTrue(0 <= clf.score(T, true_result) <= 1)

        self.assertIsInstance(clf.decision_path(X), tuple)
        self.assertTrue(issparse(clf.decision_path(X)[0]), msg=str(clf.decision_path(X)))

        self.assertIsInstance(clf.predict(T), np.ndarray)
        self.assertEqual(clf.predict(T).shape, (len(T),))

        self.assertIsInstance(clf.predict_proba(T), np.ndarray)
        self.assertEqual(clf.predict_proba(T).shape, (len(T), clf.n_classes_))

        self.assertEqual(clf.ccp_alpha, 0.0)
        self.assertIsNone(clf.class_weight)

    def test_warm_start(self):
        depth = 3
        n_estimators = 4
        clf = RandomForestClassifier(n_estimators, epsilon=1, bounds=(-2, 2), classes=np.array((-1, 1)),
                                     max_depth=depth, warm_start=True)
        clf.fit(X, y)
        first_estimator = clf[0].__dict__.copy()

        clf.n_estimators = n_estimators * 2
        clf.fit(X, y)

        self.assertEqual(len(clf), n_estimators * 2)
        self.assertEqual(clf[0].__dict__, first_estimator)
        self.assertNotEqual(clf[n_estimators].__dict__, first_estimator)

        with self.assertWarns(UserWarning):
            clf.fit(X, y)

        clf.n_estimators = n_estimators
        with self.assertRaises(ValueError):
            clf.fit(X, y)

    def test_parallel(self):
        depth = 3
        n_estimators = 4
        clf = RandomForestClassifier(n_estimators, epsilon=5, bounds=(-2, 2), classes=np.array((-1, 1)),
                                     max_depth=depth, n_jobs=-1)
        clf.fit(X, y)

        self.assertIsNone(check_is_fitted(clf))

    def test_shuffle(self):
        depth = 3
        n_estimators = 4
        clf = RandomForestClassifier(n_estimators, epsilon=5, bounds=(-2, 2), classes=np.array((-1, 1)),
                                     max_depth=depth, shuffle=True)
        clf.fit(X, y)

        self.assertIsNone(check_is_fitted(clf))

    def test_more_estimators_than_data(self):
        depth = 3
        n_estimators = 20
        clf = RandomForestClassifier(n_estimators, epsilon=5, bounds=(-2, 2), classes=np.array((-1, 1)),
                                     max_depth=depth)
        clf.fit(X, y)

        self.assertIsNone(check_is_fitted(clf))

        self.assertIsInstance(clf.predict(T), np.ndarray)
        self.assertEqual(clf.predict(T).shape, (len(T),))
        self.assertEqual(clf.predict_proba(T).shape, (len(T), clf.n_classes_))
>>>>>>> e588f3b1

    def test_accountant(self):
        from diffprivlib.accountant import BudgetAccountant
        acc = BudgetAccountant()

        X = np.array([[12, 3, 14], [12, 3, 4], [12, 3, 4], [2, 13, 4], [2, 13, 14], [2, 3, 14], [3, 5, 15]])
        y = np.array([1, 1, 1, 0, 0, 0, 1])
        bounds = ([2, 3, 4], [12, 13, 15])
        model = RandomForestClassifier(epsilon=2, n_estimators=5, accountant=acc, bounds=bounds, classes=[0, 1])
        model.fit(X, y)
        self.assertEqual((2, 0), acc.total())

        with BudgetAccountant(3, 0) as acc2:
            model = RandomForestClassifier(epsilon=2, n_estimators=5, bounds=bounds, classes=[0, 1])
            model.fit(X, y)
            self.assertEqual((2, 0), acc2.total())

            with self.assertRaises(BudgetError):
                model.fit(X, y)<|MERGE_RESOLUTION|>--- conflicted
+++ resolved
@@ -5,13 +5,8 @@
 from sklearn.utils.validation import check_is_fitted
 from sklearn.exceptions import NotFittedError
 
-<<<<<<< HEAD
-from diffprivlib.models.forest import RandomForestClassifier
-from diffprivlib.utils import PrivacyLeakWarning, BudgetError, DiffprivlibCompatibilityWarning
-=======
 from diffprivlib.models.forest import RandomForestClassifier, DecisionTreeClassifier
 from diffprivlib.utils import PrivacyLeakWarning, global_seed, BudgetError, DiffprivlibCompatibilityWarning
->>>>>>> e588f3b1
 
 X = [[-2, -1], [-1, -1], [-1, -2], [1, 1], [1, 2], [2, 1]] * 3
 y = [-1, -1, -1, 1, 1, 1] * 3
@@ -20,12 +15,9 @@
 
 
 class TestRandomForestClassifier(TestCase):
-<<<<<<< HEAD
-=======
     def setUp(self):
         global_seed(2718281828)
 
->>>>>>> e588f3b1
     def test_not_none(self):
         self.assertIsNotNone(RandomForestClassifier)
 
@@ -60,44 +52,25 @@
         with self.assertRaises(ValueError):
             clf.fit(X, [y, y])
 
-    def test_simple_prob(self):
+    def test_simple(self):
         X = np.array([[12, 3, 14], [12, 3, 4], [12, 3, 4], [2, 13, 4], [2, 13, 14], [2, 3, 14], [3, 5, 15]] * 3)
         y = np.array([1, 1, 1, 0, 0, 0, 1] * 3)
-<<<<<<< HEAD
-        model = RandomForestClassifier(epsilon=5, n_estimators=5, random_state=0, cat_feature_threshold=2)
-=======
         model = RandomForestClassifier(epsilon=5, n_estimators=5, max_depth=3)
->>>>>>> e588f3b1
-
-        with self.assertRaises(NotFittedError):
-            check_is_fitted(model)
-
+
+        with self.assertRaises(NotFittedError):
+            check_is_fitted(model)
         # when `feature_domains` is not provided, we should get a privacy leakage warning
+
         with self.assertWarns(PrivacyLeakWarning):
             model.fit(X, y)
         check_is_fitted(model)
 
-        # Test parameters and attributes
         self.assertEqual(model.n_features_in_, 3)
         self.assertEqual(model.n_classes_, 2)
         self.assertEqual(set(model.classes_), set([0, 1]))
         self.assertEqual(model.max_depth, 3)
         self.assertTrue(model.estimators_)
         self.assertEqual(len(model.estimators_), 5)
-<<<<<<< HEAD
-        self.assertIsNone(model.feature_domains)
-        self.assertEqual(model.feature_domains_, {'0': [2.0, 12.0], '1': [3.0, 13.0], '2': [4.0, 15.0]})
-
-        # Test prediction
-        self.assertTrue(model.predict(np.array([[12, 3, 14]])))
-
-    def test_with_feature_domains_prob(self):
-        X = np.array([[12, 3, 14], [12, 3, 4], [12, 3, 4], [2, 13, 4], [2, 13, 14], [2, 3, 14], [3, 5, 15]] * 3)
-        y = np.array([1, 1, 1, 0, 0, 0, 1] * 3)
-        model = RandomForestClassifier(epsilon=5, n_estimators=5, random_state=0, cat_feature_threshold=2,
-                                       feature_domains={'0': [2.0, 12.0], '1': [3.0, 13.0], '2': [4.0, 15.0]})
-
-=======
         self.assertTrue(model.predict(np.array([[12, 3, 14]])))
         self.assertTrue(np.all(model.bounds[0] == [2, 3, 4]))
         self.assertTrue(np.all(model.bounds[1] == [12, 13, 15]))
@@ -107,33 +80,18 @@
         y = np.array([1, 1, 1, 0, 0, 0, 1] * 3)
         model = RandomForestClassifier(epsilon=5, n_estimators=5, bounds=([2, 3, 4], [12, 13, 15]), classes=[0, 1],
                                        max_depth=3)
->>>>>>> e588f3b1
         with self.assertRaises(NotFittedError):
             check_is_fitted(model)
 
         model.fit(X, y)
 
         check_is_fitted(model)
-
-        # Test parameters and attributes
         self.assertEqual(model.n_features_in_, 3)
         self.assertEqual(model.n_classes_, 2)
         self.assertEqual(set(model.classes_), set([0, 1]))
         self.assertEqual(model.max_depth, 3)
         self.assertTrue(model.estimators_)
         self.assertEqual(len(model.estimators_), 5)
-<<<<<<< HEAD
-        self.assertEqual(model.feature_domains_, {'0': [2.0, 12.0], '1': [3.0, 13.0], '2': [4.0, 15.0]})
-
-        # Test prediction
-        self.assertTrue(model.predict(np.array([[12, 3, 14]])))
-
-    def test_with_not_enough_feature_domains(self):
-        X = np.array([[12, 3, 14], [12, 3, 4], [12, 3, 4], [2, 13, 4], [2, 13, 14], [2, 3, 14], [3, 5, 15]])
-        y = np.array([1, 1, 1, 0, 0, 0, 1])
-        model = RandomForestClassifier(epsilon=2, n_estimators=5, feature_domains={'0': [2.0, 12.0], '1': [3.0, 13.0]})
-
-=======
         self.assertTrue(model.predict(np.array([[12, 3, 14]])))
         self.assertTrue(np.all(model.bounds[0] == [2, 3, 4]))
         self.assertTrue(np.all(model.bounds[1] == [12, 13, 15]))
@@ -156,36 +114,11 @@
         X = np.array([[12, 3, 14], [12, 3, 4], [12, 3, 4], [2, 13, 4], [2, 13, 14], [2, 3, 14], [3, 5, 15]])
         y = np.array([1, 1, 1, 0, 0, 0, 1])
         model = RandomForestClassifier(epsilon=2, n_estimators=5, bounds=([2, 3], [12, 13]))
->>>>>>> e588f3b1
-        with self.assertRaises(NotFittedError):
-            check_is_fitted(model)
-
+        with self.assertRaises(NotFittedError):
+            check_is_fitted(model)
         with self.assertRaises(ValueError):
             model.fit(X, y)
 
-<<<<<<< HEAD
-    def test_random_state(self):
-        X = np.array([[12, 3, 14], [12, 3, 4], [12, 3, 4], [2, 13, 4], [2, 13, 14], [2, 3, 14], [3, 5, 15]] * 3)
-        y = np.array([1, 1, 1, 0, 0, 0, 1] * 3)
-        feature_domains = {'0': [2.0, 12.0], '1': [3.0, 13.0], '2': [4.0, 15.0]}
-        model0 = RandomForestClassifier(epsilon=5, n_estimators=21, random_state=0, cat_feature_threshold=2,
-                                        feature_domains=feature_domains)
-        model1 = RandomForestClassifier(epsilon=5, n_estimators=21, random_state=1, cat_feature_threshold=2,
-                                        feature_domains=feature_domains)
-        model0.fit(X, y)
-        model1.fit(X, y)
-
-        self.assertFalse(np.isclose(model0.predict_proba(np.array([[12, 3, 14]])),
-                                    model1.predict_proba(np.array([[12, 3, 14]]))).any(),
-                         (model0.predict_proba(np.array([[12, 3, 14]])), model1.predict_proba(np.array([[12, 3, 14]]))))
-
-        model1 = RandomForestClassifier(epsilon=5, n_estimators=21, random_state=0, cat_feature_threshold=2,
-                                        feature_domains=feature_domains)
-        model1.fit(X, y)
-        self.assertTrue(np.isclose(model0.predict_proba(np.array([[12, 3, 14]])),
-                                    model1.predict_proba(np.array([[12, 3, 14]]))).any(),
-                         (model0.predict_proba(np.array([[12, 3, 14]])), model1.predict_proba(np.array([[12, 3, 14]]))))
-=======
     def test_sklearn_methods(self):
         depth = 3
         n_estimators = 4
@@ -271,7 +204,6 @@
         self.assertIsInstance(clf.predict(T), np.ndarray)
         self.assertEqual(clf.predict(T).shape, (len(T),))
         self.assertEqual(clf.predict_proba(T).shape, (len(T), clf.n_classes_))
->>>>>>> e588f3b1
 
     def test_accountant(self):
         from diffprivlib.accountant import BudgetAccountant
