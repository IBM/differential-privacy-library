"""
The Snapping mechanism in differential privacy, which eliminates a weakness to floating point errors in the classic
Laplace mechanism with standard Laplace sampling.
"""
import struct

import numpy as np
try:
    from crlibm import log_rn
except ModuleNotFoundError:
    log_rn = np.log

from diffprivlib.mechanisms import LaplaceTruncated


class Snapping(LaplaceTruncated):
    r"""
    The Snapping mechanism for differential privacy.

    First proposed by Ilya Mironov [Mir12]_.

    It eliminates a vulnerability stemming from the representation of reals as floating-point numbers in implementations
    of the classic Laplace mechanism and its variants which use the inverse CDF of the Laplace distribution to sample
    it. It causes a high degree of reduction in the granularity of the output.

    For the most faithful implementation of the mechanism, the ``crlibm`` package should be installed.

    Parameters
    ----------
    epsilon : float
        Privacy parameter :math:`\epsilon` for the mechanism.  Must be in [:math:`2 \eta`, ∞], where :math:`\eta` is the
        machine epsilon of the floating point type.

    sensitivity : float
        The sensitivity of the mechanism.  Must be in [0, ∞).

    lower : float
        The lower bound of the mechanism.

    upper : float
        The upper bound of the mechanism.

<<<<<<< HEAD
    random_state : int or RandomState, optional
        Controls the randomness of the mechanism.  To obtain a deterministic behaviour during randomisation,
        ``random_state`` has to be fixed to an integer.

=======
>>>>>>> e9bbdb7a
    References
    ----------
    .. [Mir12] Mironov, Ilya. "On significance of the least significant bits for differential privacy." Proceedings of
     the 2012 ACM conference on Computer and communications security (2012).

<<<<<<< HEAD
    def __init__(self, *, epsilon, sensitivity, lower, upper, random_state=None):
        super().__init__(epsilon=epsilon, sensitivity=sensitivity, delta=0.0, lower=lower, upper=upper,
                         random_state=random_state)
=======
    """
    def __init__(self, *, epsilon, sensitivity, lower, upper):
        super().__init__(epsilon=epsilon, sensitivity=sensitivity, delta=0.0, lower=lower, upper=upper)
>>>>>>> e9bbdb7a
        self._bound = self._scale_bound()

    @classmethod
    def _check_epsilon_delta(cls, epsilon, delta):
        epsilon, delta = super()._check_epsilon_delta(epsilon, delta)

        machine_epsilon = np.finfo(float).epsneg
        if epsilon <= 2 * machine_epsilon:
            raise ValueError("Epsilon must be at least as large as twice the machine epsilon for the floating point "
                             "type, as the effective epsilon must be non-negative")

        return epsilon, delta

    def _scale_bound(self):
        """
        Scales the lower and upper bounds to be proportionate to sensitivity 1, and symmetrical about 0.
        For sensitivity 0, only centres the bound, as scaling up and down is not defined.

        Returns
        -------
        float
            A symmetric bound around 0 scaled to sensitivity 1

        """
        if self.sensitivity == 0:
            return (self.upper - self.lower) / 2.0
        return (self.upper - self.lower) / 2.0 / self.sensitivity

    def _truncate(self, value):
        if value > self._bound:
            return self._bound
        if value < -self._bound:
            return -self._bound

        return value

    def bias(self, value):
        raise NotImplementedError

    def variance(self, value):
        raise NotImplementedError

    def effective_epsilon(self):
        r"""
        Returns the effective value used in the Snapping mechanism to give the required :math:`\epsilon`-DP, based on
        the bounds and the machine epsilon.
        Based on section 5.2 of [Mir12]_.

        Returns
        -------
        float
            The effective value of :math:`\epsilon`

        """
        machine_epsilon = np.finfo(float).epsneg
        return (self.epsilon - 2 * machine_epsilon) / (1 + 12 * self._bound * machine_epsilon)

    def _scale_and_offset_value(self, value):
        """
        Centre value around 0 with symmetric bound and scale to sensitivity 1

        Parameters
        ----------
        value : float
            value to be scaled
        Returns
        -------
        float
            value offset to be centered on 0 and scaled to sensitivity 1

        """
        value_scaled = value / self.sensitivity
        return value_scaled - self._bound - (self.lower / self.sensitivity)

    def _reverse_scale_and_offset_value(self, value):
        return (value + self._bound) * self.sensitivity + self.lower

    @staticmethod
    def _get_nearest_power_of_2(x):
        def float_to_bits(d):
            s = struct.pack('>d', d)
            return struct.unpack('>q', s)[0]

        def bits_to_float(b):
            s = struct.pack('>q', b)
            return struct.unpack('>d', s)[0]

        bits = float_to_bits(x)
        mantissa_size = np.finfo(float).nmant
        if bits % (1 << mantissa_size) == 0:
            return x
        return bits_to_float(((bits >> mantissa_size) + 1) << mantissa_size)

    def _round_to_nearest_power_of_2(self, value, lambda_):
        """ Performs the rounding step from [Mir12]_ with ties resolved towards +∞

        Parameters
        ----------
        value : float
            Value to be rounded

        Returns
        -------
        float
            Rounded value

        """
        if self.epsilon == float('inf'):  # infinitely small rounding
            return value
        remainder = value % lambda_
        if remainder > lambda_ / 2:
            return value - remainder + lambda_
        if remainder == lambda_ / 2:
            return value + remainder
        return value - remainder

    def _uniform_sampler(self):
        """
        Uniformly sample the full domain of floating-point numbers between (0, 1), rather than only multiples of 2^-53.
        A uniform distribution over D ∩ (0, 1) can be generated by independently sampling an exponent
        from the geometric distribution with parameter .5 and a significand by drawing a uniform string from
        {0, 1}^52 [Mir12]_

        Based on code recipe in Python standard library documentation [Py21]_.

        Returns
        -------
        float
            A value sampled from float in (0, 1) with probability proportional to the size of the infinite-precision
            real interval each float represents

        References
        ----------
        .. [Py21]  The Python Standard Library. "random — Generate pseudo-random numbers", 2021
        https://docs.python.org/3/library/random.html#recipes

        """
        mantissa_size = np.finfo(float).nmant
        mantissa = 1 << mantissa_size | self._getrandbits(mantissa_size)
        exponent = -(mantissa_size + 1)
        x = 0
        while not x:
            x = self._getrandbits(32)
            exponent += x.bit_length() - 32
        return np.ldexp(mantissa, exponent)

    def _getrandbits(self, bits):
        try:
            return self._rng.getrandbits(bits)
        except AttributeError:
            return self._rng.randint(0, 2 ** bits)

    @staticmethod
    def _laplace_sampler(unif_bit, unif):
        r"""
        Laplace inverse CDF random sampling implementation which uses full domain uniform sampling and exact log
        implementation from crlibm (if installed), as mentioned in [Mir12]_.
        Outputs a random value scaled according to privacy budget and sensitivity 1, as bounds and input are scaled to
        sensitivity 1 before Laplacian noise is added.

        Returns
        -------
        float
            Random value from Laplace distribution scaled according to :math:`\epsilon`

        """
        laplace = (-1) ** unif_bit * log_rn(unif)
        return laplace

    def randomise(self, value):
        """Randomise `value` with the mechanism.

        Parameters
        ----------
        value : float
            The value to be randomised.

        Returns
        -------
        float
            The randomised value.

        """
        self._check_all(value)
        if self.sensitivity == 0:
            return self._truncate(value)

        value_scaled_offset = self._scale_and_offset_value(value)
        value_clamped = self._truncate(value_scaled_offset)

        scale = 1.0 / self.effective_epsilon()  # everything is already scaled to sensitivity 1
        lambda_ = self._get_nearest_power_of_2(scale)
        laplace = scale * self._laplace_sampler(self._getrandbits(1), self._uniform_sampler())
        value_rounded = self._round_to_nearest_power_of_2(value_clamped + laplace, lambda_)
        return self._reverse_scale_and_offset_value(self._truncate(value_rounded))<|MERGE_RESOLUTION|>--- conflicted
+++ resolved
@@ -40,27 +40,19 @@
     upper : float
         The upper bound of the mechanism.
 
-<<<<<<< HEAD
     random_state : int or RandomState, optional
         Controls the randomness of the mechanism.  To obtain a deterministic behaviour during randomisation,
         ``random_state`` has to be fixed to an integer.
 
-=======
->>>>>>> e9bbdb7a
     References
     ----------
     .. [Mir12] Mironov, Ilya. "On significance of the least significant bits for differential privacy." Proceedings of
      the 2012 ACM conference on Computer and communications security (2012).
 
-<<<<<<< HEAD
+    """
     def __init__(self, *, epsilon, sensitivity, lower, upper, random_state=None):
         super().__init__(epsilon=epsilon, sensitivity=sensitivity, delta=0.0, lower=lower, upper=upper,
                          random_state=random_state)
-=======
-    """
-    def __init__(self, *, epsilon, sensitivity, lower, upper):
-        super().__init__(epsilon=epsilon, sensitivity=sensitivity, delta=0.0, lower=lower, upper=upper)
->>>>>>> e9bbdb7a
         self._bound = self._scale_bound()
 
     @classmethod
